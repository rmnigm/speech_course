--- conflicted
+++ resolved
@@ -1,50 +1 @@
-<<<<<<< HEAD
-# Seminar 1: Mel-Spectrograms and the Griffin-Lim Algorithm
-
-
-
-## Task 1: Mel-Spectrogram (5 points)
-
-As you can see, amplitudes follow a periodic patterns with different frequencies. However, it is very difficult to process these amplitudes directly because there's so many of them! A typical WAV file contains 22050 amplitudes per second, which is already way above a typical sequence length for other NLP applications. Hence, we need to compress this information to something manageable. 
-
-A typical solution is to use __spectrogram:__ instead of saving thousands of amplitudes, we can perform Fourier transformation to find which periodics are prevalent at each point in time. More formally, a spectrogram applies [Short-Time Fourier Transform (STFT)](https://en.wikipedia.org/wiki/Short-time_Fourier_transform) to small overlapping windows of the amplitude time-series:
-
-
-<img src="https://www.researchgate.net/profile/Phillip_Lobel/publication/267827408/figure/fig2/AS:295457826852866@1447454043380/Spectrograms-and-Oscillograms-This-is-an-oscillogram-and-spectrogram-of-the-boatwhistle.png">
-
-However, this spectrogram may have extraordinarily large numbers that can break down neural networks. Therefore the standard approach is to convert spectrogram into a __mel-spectrogram__ by changing frequencies to [Mel-frequency spectrum(https://en.wikipedia.org/wiki/Mel-frequency_cepstrum)].
-
-Hence, the algorithm to compute spectrogram of amplitudes $y$ becomes:
-1. Compute Short-Time Fourier Transform (STFT): apply fourier transform to overlapping windows
-2. Build a spectrogram: $S_{ij} = abs(STFT(y)_{ij}^2)$
-3. Convert spectrogram to a Mel basis
-
-
-![img](./stft-scheme.jpg)
-
-
-## Tasl 2: Griffin-Lim Algorithm (5 points)
-
-
-In this task you are going to reconstruct the original audio signal from a spectrogram using the __Griffin-Lim Algorithm (GLA)__ . The Griffin-Lim Algorithm is a phase reconstruction method based on the redundancy of the short-time Fourier transform. It promotes the consistency of a spectrogram by iterating two projections, where a spectrogram is said to be consistent when its inter-bin dependency owing to the redundancy of STFT is retained. GLA is based only on the consistency and does not take any prior knowledge about the target signal into account.
-
-
-This algorithm expects to recover a __complex-valued spectrogram__, which is consistent and maintains the given amplitude $\mathbf{A}$, by the following alternative projection procedure. Initialize a random "reconstruced" signal $\mathbf{x}$, and obtain it's STFT
-$$\mathbf{X} = \text{STFT}(\mathbf{x})$$
-
-Then we __discard__ the magnitude of $\mathbf{X}$ and keep only a random phase $\mathbf{\phi}$. Using the phase and the given magnitude $\mathbf{A}$ we construct a new complex value spectrogram $ \mathbf{\tilde X}$ using the euler equation
-
-$$\mathbf{\tilde X} = \mathbf{A}\cdot e^{j\mathbf{\phi}}$$
-
-Then we reconstruct the signal $\mathbf{\tilde x}$ using an __inverse STFT__:
-
-$$\mathbf{\tilde x} = \text{iSTFT}(\mathbf{\tilde X})$$
-
-We update our value of the signal reconstruction:
-
-$$ \mathbf{x} = \mathbf{\tilde x} $$
-
-Finally, we interate this procedure multiple times and return the final $$\mathbf{x}$$.
-=======
-![img](./stft-scheme.jpg)
->>>>>>> 8a87c16b
+![img](./stft-scheme.jpg)